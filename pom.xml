<?xml version="1.0" encoding="UTF-8"?>
<project xmlns="http://maven.apache.org/POM/4.0.0"
         xmlns:xsi="http://www.w3.org/2001/XMLSchema-instance"
         xsi:schemaLocation="http://maven.apache.org/POM/4.0.0 http://maven.apache.org/xsd/maven-4.0.0.xsd">
    <modelVersion>4.0.0</modelVersion>

    <groupId>com.github.slothLabs</groupId>
    <artifactId>kotlin-mail</artifactId>
    <version>0.1.0-SNAPSHOT</version>

    <url>https://github.com/SlothLabs/kotlin-mail</url>
    <licenses>
        <license>
            <name>MIT License</name>
            <url>http://www.opensource.org/licenses/mit-license.php</url>
            <distribution>repo</distribution>
        </license>
    </licenses>

    <scm>
        <url>https://github.com/SlothLabs/kotlin-mail</url>
        <connection>scm:git:git://github.com:SlothLabs/kotlin-mail.git</connection>
        <developerConnection>scm:git:git@github.com:SlothLabs/kotlin-mail.git</developerConnection>
    </scm>

    <issueManagement>
        <url>https://github.com/SlothLabs/kotlin-mail/issues</url>
        <system>GitHub Issues</system>
    </issueManagement>

    <repositories>
        <repository>
            <id>jetbrains-all</id>
            <url>http://repository.jetbrains.com/all</url>
        </repository>

        <repository>
            <id>jcenter</id>
            <url>http://jcenter.bintray.com</url>
        </repository>
    </repositories>

    <pluginRepositories>
        <pluginRepository>
            <id>jcenter</id>
            <name>JCenter</name>
            <url>https://jcenter.bintray.com</url>
            <releases>
                <enabled>true</enabled>
            </releases>
        </pluginRepository>
    </pluginRepositories>

    <dependencies>
        <dependency>
            <groupId>org.jetbrains.kotlin</groupId>
            <artifactId>kotlin-stdlib</artifactId>
            <version>1.0.1</version>
        </dependency>

        <dependency>
            <groupId>org.funktionale</groupId>
            <artifactId>funktionale</artifactId>
            <version>0.8</version>
        </dependency>

        <dependency>
            <groupId>com.github.andrewoma.kommon</groupId>
            <artifactId>kommon</artifactId>
            <version>0.9</version>
        </dependency>

        <dependency>
            <groupId>javax.mail</groupId>
            <artifactId>javax.mail-api</artifactId>
            <version>1.5.4</version>
<<<<<<< HEAD
        </dependency>

        <dependency>
            <groupId>com.sun.mail</groupId>
            <artifactId>javax.mail</artifactId>
            <version>1.5.4</version>
=======
>>>>>>> 8388d24d
        </dependency>

        <dependency>
            <groupId>org.slf4j</groupId>
            <artifactId>slf4j-api</artifactId>
            <version>1.7.12</version>
        </dependency>

        <dependency>
            <groupId>org.slf4j</groupId>
            <artifactId>slf4j-simple</artifactId>
            <version>1.7.12</version>
            <scope>test</scope>
        </dependency>

        <dependency>
            <groupId>com.icegreen</groupId>
            <artifactId>greenmail</artifactId>
            <version>1.5.0</version>
            <scope>test</scope>
        </dependency>

        <dependency>
            <groupId>junit</groupId>
            <artifactId>junit</artifactId>
            <version>4.12</version>
            <scope>test</scope>
        </dependency>

        <dependency>
            <groupId>org.hamcrest</groupId>
            <artifactId>hamcrest-all</artifactId>
            <version>1.3</version>
            <scope>test</scope>
        </dependency>
    </dependencies>

    <build>
        <sourceDirectory>${project.basedir}/src/main/kotlin</sourceDirectory>
        <testSourceDirectory>${project.basedir}/src/test/kotlin</testSourceDirectory>

        <plugins>
            <plugin>
                <artifactId>kotlin-maven-plugin</artifactId>
                <groupId>org.jetbrains.kotlin</groupId>
                <version>1.0.1</version>
                <executions>
                    <execution>
                        <id>compile</id>
                        <goals>
                            <goal>compile</goal>
                        </goals>
                    </execution>

                    <execution>
                        <id>test-compile</id>
                        <goals>
                            <goal>test-compile</goal>
                        </goals>
                    </execution>
                </executions>
            </plugin>

            <plugin>
<<<<<<< HEAD
                <groupId>external.atlassian.jgitflow</groupId>
                <artifactId>jgitflow-maven-plugin</artifactId>
                <version>1.0-m5.1</version>
            </plugin>

            <plugin>
                <groupId>org.jetbrains.dokka</groupId>
                <artifactId>dokka-maven-plugin</artifactId>
                <version>0.9.7</version>
                <executions>
                    <execution>
                        <phase>pre-site</phase>
                        <goals>
                            <goal>dokka</goal>
=======
                <groupId>org.jacoco</groupId>
                <artifactId>jacoco-maven-plugin</artifactId>
                <version>0.7.2.201409121644</version>
                <executions>
                    <execution>
                        <goals>
                            <goal>prepare-agent</goal>
                        </goals>
                    </execution>
                    <execution>
                        <id>report</id>
                        <phase>test</phase>
                        <goals>
                            <goal>report</goal>
>>>>>>> 8388d24d
                        </goals>
                    </execution>
                </executions>
            </plugin>
        </plugins>
    </build>
</project><|MERGE_RESOLUTION|>--- conflicted
+++ resolved
@@ -74,15 +74,12 @@
             <groupId>javax.mail</groupId>
             <artifactId>javax.mail-api</artifactId>
             <version>1.5.4</version>
-<<<<<<< HEAD
         </dependency>
 
         <dependency>
             <groupId>com.sun.mail</groupId>
             <artifactId>javax.mail</artifactId>
             <version>1.5.4</version>
-=======
->>>>>>> 8388d24d
         </dependency>
 
         <dependency>
@@ -147,7 +144,6 @@
             </plugin>
 
             <plugin>
-<<<<<<< HEAD
                 <groupId>external.atlassian.jgitflow</groupId>
                 <artifactId>jgitflow-maven-plugin</artifactId>
                 <version>1.0-m5.1</version>
@@ -162,7 +158,12 @@
                         <phase>pre-site</phase>
                         <goals>
                             <goal>dokka</goal>
-=======
+                        </goals>
+                    </execution>
+                </executions>
+            </plugin>
+            
+            <plugin>
                 <groupId>org.jacoco</groupId>
                 <artifactId>jacoco-maven-plugin</artifactId>
                 <version>0.7.2.201409121644</version>
@@ -177,7 +178,6 @@
                         <phase>test</phase>
                         <goals>
                             <goal>report</goal>
->>>>>>> 8388d24d
                         </goals>
                     </execution>
                 </executions>
